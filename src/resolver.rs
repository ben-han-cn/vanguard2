--- conflicted
+++ resolved
@@ -24,7 +24,6 @@
         let auth_server = AuthServer::new(&config.auth);
         Resolver { auth_server }
     }
-<<<<<<< HEAD
 
     pub fn run(&self) {
         let (req_sender, req_receiver) = bounded::<(MessageBuf, SocketAddr)>(1024);
@@ -58,40 +57,14 @@
                 move || loop {
                     if let Ok((buf, addr)) = req_receiver.recv() {
                         resp_sender.try_send((buf, addr));
-=======
-
-    pub fn run(&self) {
-        let (req_sender, resp_receiver) = bounded::<(MessageBuf, SocketAddr)>(1024);
-        let mut poll = Poll::new().unwrap();
-        let mut events = Events::with_capacity(1);
-        let addr = "0.0.0.0:53".parse().unwrap();
-        let mut socket = UdpSocket::bind(addr).unwrap();
-        poll.registry()
-            .register(&mut socket, UDP_SOCKET, Interest::READABLE)
-            .unwrap();
-        let msgbuf_pool = Arc::new(Mutex::new(MessageBufPool::new(1024)));
-        let cpus = num_cpus::get();
-        let worker_thread_count = if cpus > 2 { cpus - 2 } else { 1 };
-        let socket = Arc::new(socket);
-        for i in (0..worker_thread_count) {
-            thread::spawn({
-                let msgbuf_pool = msgbuf_pool.clone();
-                let socket_sender = socket.clone();
-                let resp_receiver = resp_receiver.clone();
-                move || loop {
-                    if let Ok((buf, addr)) = resp_receiver.recv() {
-                        socket_sender.send_to(&buf.data[..buf.len], addr);
-                        msgbuf_pool.lock().unwrap().release(buf);
->>>>>>> 42a6b0e0
                     }
                 }
             });
         }
 
+        let mut buf = [0; 512];
         loop {
             poll.poll(&mut events, None).unwrap();
-<<<<<<< HEAD
-            let mut buf = [0; 512];
             for event in events.iter() {
                 match event.token() {
                     UDP_SOCKET => loop {
@@ -104,26 +77,6 @@
                             }
                         } else {
                             break;
-=======
-            let mut drop = [0; 512];
-            for event in events.iter() {
-                match event.token() {
-                    UDP_SOCKET => loop {
-                        let maybe_buf = msgbuf_pool.lock().unwrap().allocate();
-                        if let Some(mut buf) = maybe_buf {
-                            if let Ok((len, addr)) = socket.recv_from(&mut buf.data) {
-                                buf.len = len;
-                                req_sender.try_send((buf, addr));
-                            } else {
-                                msgbuf_pool.lock().unwrap().release(buf);
-                                break;
-                            }
-                        } else {
-                            if let Ok((len, addr)) = socket.recv_from(&mut drop) {
-                            } else {
-                                break;
-                            }
->>>>>>> 42a6b0e0
                         }
                     },
                     _ => {
